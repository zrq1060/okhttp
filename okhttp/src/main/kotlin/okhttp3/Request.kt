/*
 * Copyright (C) 2013 Square, Inc.
 *
 * Licensed under the Apache License, Version 2.0 (the "License");
 * you may not use this file except in compliance with the License.
 * You may obtain a copy of the License at
 *
 *      http://www.apache.org/licenses/LICENSE-2.0
 *
 * Unless required by applicable law or agreed to in writing, software
 * distributed under the License is distributed on an "AS IS" BASIS,
 * WITHOUT WARRANTIES OR CONDITIONS OF ANY KIND, either express or implied.
 * See the License for the specific language governing permissions and
 * limitations under the License.
 */
package okhttp3

import java.net.URL
import kotlin.reflect.KClass
import kotlin.reflect.cast
import okhttp3.Headers.Companion.headersOf
import okhttp3.HttpUrl.Companion.toHttpUrl
import okhttp3.internal.canonicalUrl
import okhttp3.internal.commonAddHeader
import okhttp3.internal.commonCacheControl
import okhttp3.internal.commonDelete
import okhttp3.internal.commonEmptyRequestBody
import okhttp3.internal.commonGet
import okhttp3.internal.commonHead
import okhttp3.internal.commonHeader
import okhttp3.internal.commonHeaders
import okhttp3.internal.commonMethod
import okhttp3.internal.commonPatch
import okhttp3.internal.commonPost
import okhttp3.internal.commonPut
import okhttp3.internal.commonRemoveHeader
import okhttp3.internal.commonTag
import okhttp3.internal.commonToString

/**
 * An HTTP request. Instances of this class are immutable if their [body] is null or itself
 * immutable.
 */
class Request internal constructor(builder: Builder) {
  @get:JvmName("url")
  val url: HttpUrl = checkNotNull(builder.url) { "url == null" }

  @get:JvmName("method")
  val method: String = builder.method

  @get:JvmName("headers")
  val headers: Headers = builder.headers.build()

  @get:JvmName("body")
  val body: RequestBody? = builder.body

  internal val tags: Map<KClass<*>, Any> = builder.tags.toMap()

  internal var lazyCacheControl: CacheControl? = null

  val isHttps: Boolean
    get() = url.isHttps

  /**
   * Constructs a new request.
   *
   * Use [Builder] for more fluent construction, including helper methods for various HTTP methods.
   *
   * @param method defaults to "GET" if [body] is null, and "POST" otherwise.
   */
  @ExperimentalOkHttpApi
  constructor(
    url: HttpUrl,
    headers: Headers = headersOf(),
    // '\u0000' is a sentinel value that'll choose based on what the body is:
    method: String = "\u0000",
    body: RequestBody? = null,
  ) : this(
    Builder()
      .url(url)
      .headers(headers)
      .method(
        when {
          method != "\u0000" -> method
          body != null -> "POST"
          else -> "GET"
        },
        body,
      ),
  )

  fun header(name: String): String? = commonHeader(name)

  fun headers(name: String): List<String> = commonHeaders(name)

  /** Returns the tag attached with [T] as a key, or null if no tag is attached with that key. */
  @JvmName("reifiedTag")
  inline fun <reified T : Any> tag(): T? = tag(T::class)

  /** Returns the tag attached with [type] as a key, or null if no tag is attached with that key. */
  @ExperimentalOkHttpApi
  fun <T : Any> tag(type: KClass<T>): T? = type.java.cast(tags[type])

  /**
   * Returns the tag attached with `Object.class` as a key, or null if no tag is attached with
   * that key.
   *
   * Prior to OkHttp 3.11, this method never returned null if no tag was attached. Instead it
   * returned either this request, or the request upon which this request was derived with
   * [newBuilder].
   *
   * @suppress this method breaks Dokka! https://github.com/Kotlin/dokka/issues/2473
   */
  fun tag(): Any? = tag<Any>()

  /**
   * Returns the tag attached with [type] as a key, or null if no tag is attached with that
   * key.
   */
  fun <T> tag(type: Class<out T>): T? = tag(type.kotlin)

  fun newBuilder(): Builder = Builder(this)

  /**
   * Returns the cache control directives for this response. This is never null, even if this
   * response contains no `Cache-Control` header.
   */
  @get:JvmName("cacheControl")
  val cacheControl: CacheControl
    get() {
      var result = lazyCacheControl
      if (result == null) {
        result = CacheControl.parse(headers)
        lazyCacheControl = result
      }
      return result
    }

  @JvmName("-deprecated_url")
  @Deprecated(
    message = "moved to val",
    replaceWith = ReplaceWith(expression = "url"),
    level = DeprecationLevel.ERROR,
  )
  fun url(): HttpUrl = url

  @JvmName("-deprecated_method")
  @Deprecated(
    message = "moved to val",
    replaceWith = ReplaceWith(expression = "method"),
    level = DeprecationLevel.ERROR,
  )
  fun method(): String = method

  @JvmName("-deprecated_headers")
  @Deprecated(
    message = "moved to val",
    replaceWith = ReplaceWith(expression = "headers"),
    level = DeprecationLevel.ERROR,
  )
  fun headers(): Headers = headers

  @JvmName("-deprecated_body")
  @Deprecated(
    message = "moved to val",
    replaceWith = ReplaceWith(expression = "body"),
    level = DeprecationLevel.ERROR,
  )
  fun body(): RequestBody? = body

  @JvmName("-deprecated_cacheControl")
  @Deprecated(
    message = "moved to val",
    replaceWith = ReplaceWith(expression = "cacheControl"),
    level = DeprecationLevel.ERROR,
  )
  fun cacheControl(): CacheControl = cacheControl

  override fun toString(): String = commonToString()

  open class Builder {
    internal var url: HttpUrl? = null // 即本次的网络请求地址以及可能包含的 query 键值对
    internal var method: String // 即请求方式，可选参数有 GET、HEAD、POST、DELETE、PUT、PATCH
    internal var headers: Headers.Builder // 请求头，可用来存 token、时间戳等
    internal var body: RequestBody? = null // 请求体

    /** A mutable map of tags, or an immutable empty map if we don't have any. */
<<<<<<< HEAD
    internal var tags: MutableMap<Class<*>, Any> = mutableMapOf() // 可用来唯一标识本次请求
=======
    internal var tags = mapOf<KClass<*>, Any>()
>>>>>>> 5b883b87

    constructor() {
      this.method = "GET"
      this.headers = Headers.Builder()
    }

    internal constructor(request: Request) {
      this.url = request.url
      this.method = request.method
      this.body = request.body
      this.tags =
        when {
          request.tags.isEmpty() -> mapOf()
          else -> request.tags.toMutableMap()
        }
      this.headers = request.headers.newBuilder()
    }

    open fun url(url: HttpUrl): Builder =
      apply {
        this.url = url
      }

    /**
     * Sets the URL target of this request.
     *
     * @throws IllegalArgumentException if [url] is not a valid HTTP or HTTPS URL. Avoid this
     *     exception by calling [HttpUrl.parse]; it returns null for invalid URLs.
     */
    open fun url(url: String): Builder {
      return url(canonicalUrl(url).toHttpUrl())
    }

    /**
     * Sets the URL target of this request.
     *
     * @throws IllegalArgumentException if the scheme of [url] is not `http` or `https`.
     */
    open fun url(url: URL) = url(url.toString().toHttpUrl())

    /**
     * Sets the header named [name] to [value]. If this request already has any headers
     * with that name, they are all replaced.
     */
    open fun header(
      name: String,
      value: String,
    ) = commonHeader(name, value)

    /**
     * Adds a header with [name] and [value]. Prefer this method for multiply-valued
     * headers like "Cookie".
     *
     * Note that for some headers including `Content-Length` and `Content-Encoding`,
     * OkHttp may replace [value] with a header derived from the request body.
     */
    open fun addHeader(
      name: String,
      value: String,
    ) = commonAddHeader(name, value)

    /** Removes all headers named [name] on this builder. */
    open fun removeHeader(name: String) = commonRemoveHeader(name)

    /** Removes all headers on this builder and adds [headers]. */
    open fun headers(headers: Headers) = commonHeaders(headers)

    /**
     * Sets this request's `Cache-Control` header, replacing any cache control headers already
     * present. If [cacheControl] doesn't define any directives, this clears this request's
     * cache-control headers.
     */
    open fun cacheControl(cacheControl: CacheControl): Builder = commonCacheControl(cacheControl)

    open fun get(): Builder = commonGet()

    open fun head(): Builder = commonHead()

    open fun post(body: RequestBody): Builder = commonPost(body)

    @JvmOverloads
    open fun delete(body: RequestBody? = commonEmptyRequestBody): Builder = commonDelete(body)

    open fun put(body: RequestBody): Builder = commonPut(body)

    open fun patch(body: RequestBody): Builder = commonPatch(body)

    open fun method(
      method: String,
      body: RequestBody?,
    ): Builder = commonMethod(method, body)

    /**
     * Attaches [tag] to the request using [T] as a key. Tags can be read from a request using
     * [Request.tag]. Use null to remove any existing tag assigned for [T].
     *
     * Use this API to attach timing, debugging, or other application data to a request so that
     * you may read it in interceptors, event listeners, or callbacks.
     */
    @JvmName("reifiedTag")
    inline fun <reified T : Any> tag(tag: T?): Builder = tag(T::class, tag)

    /**
     * Attaches [tag] to the request using [type] as a key. Tags can be read from a request using
     * [Request.tag]. Use null to remove any existing tag assigned for [type].
     *
     * Use this API to attach timing, debugging, or other application data to a request so that
     * you may read it in interceptors, event listeners, or callbacks.
     */
    @ExperimentalOkHttpApi
    fun <T : Any> tag(
      type: KClass<T>,
      tag: T?,
    ): Builder = commonTag(type, type.cast(tag))

    /** Attaches [tag] to the request using `Object.class` as a key. */
    open fun tag(tag: Any?): Builder = commonTag(Any::class, tag)

    /**
     * Attaches [tag] to the request using [type] as a key. Tags can be read from a
     * request using [Request.tag]. Use null to remove any existing tag assigned for [type].
     *
     * Use this API to attach timing, debugging, or other application data to a request so that
     * you may read it in interceptors, event listeners, or callbacks.
     */
    open fun <T> tag(
      type: Class<in T>,
      tag: T?,
    ) = commonTag(type.kotlin, tag)

    open fun build(): Request = Request(this)
  }
}<|MERGE_RESOLUTION|>--- conflicted
+++ resolved
@@ -185,11 +185,8 @@
     internal var body: RequestBody? = null // 请求体
 
     /** A mutable map of tags, or an immutable empty map if we don't have any. */
-<<<<<<< HEAD
-    internal var tags: MutableMap<Class<*>, Any> = mutableMapOf() // 可用来唯一标识本次请求
-=======
+    // 可用来唯一标识本次请求
     internal var tags = mapOf<KClass<*>, Any>()
->>>>>>> 5b883b87
 
     constructor() {
       this.method = "GET"

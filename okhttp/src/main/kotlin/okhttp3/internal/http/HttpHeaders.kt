--- conflicted
+++ resolved
@@ -202,16 +202,11 @@
   }
 }
 
-<<<<<<< HEAD
-fun CookieJar.receiveHeaders(url: HttpUrl, headers: Headers) {
-  if (this === CookieJar.NO_COOKIES) return // 默认不存储
-=======
 fun CookieJar.receiveHeaders(
   url: HttpUrl,
   headers: Headers,
 ) {
-  if (this === CookieJar.NO_COOKIES) return
->>>>>>> 5b883b87
+  if (this === CookieJar.NO_COOKIES) return // 默认不存储
 
   val cookies = Cookie.parseAll(url, headers) // 将headers中的cookie解析为Cookie对象
   if (cookies.isEmpty()) return

--- conflicted
+++ resolved
@@ -63,21 +63,7 @@
         try {
           // 2. 开始执行，进入后续拦截器，真正进行网络请求；
           response = realChain.proceed(request)
-<<<<<<< HEAD
-          newExchangeFinder = true
-        } catch (e: RouteException) {
-          // 3. 发生RouteException：路由链接异常的场景，请求不会被发送，抛出首次链接异常
-          // The attempt to connect via a route failed. The request will not have been sent.
-          if (!recover(e.lastConnectException, call, request, requestSendStarted = false)) {
-            throw e.firstConnectException.withSuppressed(recoveredFailures)
-          } else {
-            recoveredFailures += e.firstConnectException
-          }
-          newExchangeFinder = false
-          continue
-=======
           newRoutePlanner = true
->>>>>>> 5b883b87
         } catch (e: IOException) {
           // 4. 发生IOException异常，是否可恢复判断逻辑参照上述RouteException判断逻辑
           // An attempt to communicate with a server failed. The request may have been sent.
@@ -90,24 +76,13 @@
           continue
         }
 
-<<<<<<< HEAD
-        // Attach the prior response if it exists. Such responses never have a body.
+        // Clear out downstream interceptor's additional request headers, cookies, etc.
         // 5. 根据上一个Response结果构建一个新的response对象，且这个对象的body为空
-        if (priorResponse != null) {
-          response = response.newBuilder()
-              .priorResponse(priorResponse.newBuilder()
-                  .body(null)
-                  .build())
-              .build()
-        }
-=======
-        // Clear out downstream interceptor's additional request headers, cookies, etc.
         response =
           response.newBuilder()
             .request(request)
             .priorResponse(priorResponse?.stripBody())
             .build()
->>>>>>> 5b883b87
 
         // 6. 根据请求码创建一个新的请求，以供下一次重试请求使用
         val exchange = call.interceptorScopedExchange

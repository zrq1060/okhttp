--- conflicted
+++ resolved
@@ -702,15 +702,11 @@
 
     /** Returns all of the cookies from a set of HTTP response headers. */
     @JvmStatic
-<<<<<<< HEAD
-    fun parseAll(url: HttpUrl, headers: Headers): List<Cookie> {
-      // 其实就是取响应头中Set-Cookie字段的值，判断是cookie值转为cookie对象存储在list中返回
-=======
     fun parseAll(
       url: HttpUrl,
       headers: Headers,
     ): List<Cookie> {
->>>>>>> 5b883b87
+      // 其实就是取响应头中Set-Cookie字段的值，判断是cookie值转为cookie对象存储在list中返回
       val cookieStrings = headers.values("Set-Cookie")
       var cookies: MutableList<Cookie>? = null
 
